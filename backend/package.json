--- conflicted
+++ resolved
@@ -1,31 +1,26 @@
-{
-  "name": "backend",
-  "version": "1.0.0",
-  "main": "app.js",
-  "author": "",
-  "license": "MIT",
-  "description": "",
-  "type": "module",
-  "scripts": {
-    "start": "node app.js"
-  },
-  "dependencies": {
-    "@google-cloud/aiplatform": "^4.2.0",
-    "@google-cloud/storage": "^7.16.0",
-    "bcrypt": "^6.0.0",
-    "bcryptjs": "^3.0.2",
-    "cors": "^2.8.5",
-    "dotenv": "^16.4.7",
-    "express": "^4.21.2",
-    "joi": "^17.13.3",
-    "jsonwebtoken": "^9.0.2",
-    "mongodb": "^6.15.0",
-    "mongoose": "^8.13.0",
-    "multer": "^2.0.1",
-<<<<<<< HEAD
-=======
-    "socket": "^0.15.54",
->>>>>>> a338b4c0
-    "socket.io": "^4.8.1"
-  }
-}
+{
+  "name": "backend",
+  "version": "1.0.0",
+  "main": "app.js",
+  "author": "",
+  "license": "MIT",
+  "description": "",
+  "type": "module",
+  "scripts": {
+    "start": "node app.js"
+  },
+  "dependencies": {
+    "@google-cloud/aiplatform": "^4.2.0",
+    "@google-cloud/storage": "^7.16.0",
+    "bcrypt": "^6.0.0",
+    "bcryptjs": "^3.0.2",
+    "cors": "^2.8.5",
+    "dotenv": "^16.4.7",
+    "express": "^4.21.2",
+    "joi": "^17.13.3",
+    "jsonwebtoken": "^9.0.2",
+    "mongodb": "^6.15.0",
+    "mongoose": "^8.13.0",
+    "multer": "^2.0.1"
+  }
+}