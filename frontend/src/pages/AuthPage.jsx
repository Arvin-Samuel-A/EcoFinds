--- conflicted
+++ resolved
@@ -1,4 +1,3 @@
-<<<<<<< HEAD
 import { useState } from 'react';
 import '../styles/AuthPage.css';
 import { X, Leaf, Shield, Globe } from 'lucide-react';
@@ -21,7 +20,7 @@
   const handleSubmit = async (e) => {
   e.preventDefault();
 
-  const endpoint = isLogin ? 'http://localhost:6080/api/auth/login' : 'http://localhost:6080/api/auth/register';
+  const endpoint = isLogin ? 'http://localhost:6000/api/auth/login' : 'http://localhost:6080/api/auth/register';
 
   const payload = isLogin
     ? {
@@ -225,232 +224,4 @@
   );
 };
 
-=======
-import { useState } from 'react';
-import '../styles/AuthPage.css';
-import { X, Leaf, Shield, Globe } from 'lucide-react';
-
-const AuthPage = () => {
-  const [isLogin, setIsLogin] = useState(true);
-  const [form, setForm] = useState({
-    email: '',
-    password: '',
-    fullName: '',
-    username: '',
-    confirmPassword: ''
-  });
-
-  const handleInputChange = (e) => {
-    const { name, value } = e.target;
-    setForm(prev => ({ ...prev, [name]: value }));
-  };
-
-  const handleSubmit = async (e) => {
-  e.preventDefault();
-
-  const endpoint = isLogin ? 'http://localhost:6000/api/auth/login' : '/api/auth/register';
-
-  const payload = isLogin
-    ? {
-        email: form.email,
-        password: form.password,
-      }
-    : {
-        name: form.fullName,
-        email: form.email,
-        password: form.password,
-      };
-
-  try {
-    const res = await fetch(endpoint, {
-      method: 'POST',
-      headers: {
-        'Content-Type': 'application/json',
-      },
-      body: JSON.stringify(payload),
-    });
-
-    const data = await res.json();
-
-    if (!res.ok) {
-      alert(data.message || 'Authentication failed.');
-      return;
-    }
-
-    // Handle token (e.g., save to localStorage, redirect, etc.)
-    localStorage.setItem('authToken', data.token);
-    alert(`${isLogin ? 'Login' : 'Registration'} successful!`);
-    // redirect logic here if needed
-  } catch (error) {
-    console.error('Error during authentication:', error);
-    alert('An unexpected error occurred.');
-  }
-};
-
-
-  const toggleAuthMode = () => {
-    setIsLogin(!isLogin);
-  };
-
-  return (
-    <div className="auth-container">
-      <div className="grid-pattern"></div>
-      <div className="gradient-orbs">
-        <div className="orb orb-1"></div>
-        <div className="orb orb-2"></div>
-        <div className="orb orb-3"></div>
-        <div className="orb orb-4"></div>
-      </div>
-      <div className="eco-leaves"></div>
-      <div className="eco-icon eco-icon-1"></div>
-      <div className="eco-icon eco-icon-2"></div>
-
-      <div className="auth-content">
-        <div className="left-panel">
-          <div className="branding">
-            <div className="logo">
-              <div className="logo-text">EcoFinds</div>
-              <div className="logo-accent"></div>
-            </div>
-            <h1 className="tagline">Sustainable Discoveries</h1>
-          </div>
-          
-          <div style={{ marginTop: "4rem" }}>
-            <div className="feature-item">
-              <div className="feature-icon">
-                <Leaf size={20} color="white" />
-              </div>
-              <div className="feature-text">Discover eco-friendly products from verified suppliers</div>
-            </div>
-            
-            <div className="feature-item">
-              <div className="feature-icon">
-                <Shield size={20} color="white" />
-              </div>
-              <div className="feature-text">Trusted by thousands of environmentally conscious shoppers</div>
-            </div>
-            
-            <div className="feature-item">
-              <div className="feature-icon">
-                <Globe size={20} color="white" />
-              </div>
-              <div className="feature-text">Join our community and make a positive impact on the planet</div>
-            </div>
-          </div>
-        </div>
-
-        <div className="right-panel">
-          <div className="auth-card">
-            <div className="card-header">
-              <h2>{isLogin ? 'Login' : 'Sign Up'}</h2>
-              <div className="neon-underline"></div>
-            </div>
-
-            <form onSubmit={handleSubmit}>
-              {!isLogin && (
-                <>
-                  <div className="form-group">
-                    <label htmlFor="fullName">Full Name</label>
-                    <div className="input-wrapper">
-                      <input
-                        type="text"
-                        id="fullName"
-                        name="fullName"
-                        placeholder="Enter your full name"
-                        value={form.fullName}
-                        onChange={handleInputChange}
-                        required
-                      />
-                    </div>
-                  </div>
-
-                  <div className="form-group">
-                    <label htmlFor="username">Username</label>
-                    <div className="input-wrapper">
-                      <input
-                        type="text"
-                        id="username"
-                        name="username"
-                        placeholder="Create a username"
-                        value={form.username}
-                        onChange={handleInputChange}
-                        required
-                      />
-                    </div>
-                  </div>
-                </>
-              )}
-
-              <div className="form-group">
-                <label htmlFor="email">Email</label>
-                <div className="input-wrapper">
-                  <input
-                    type="email"
-                    id="email"
-                    name="email"
-                    placeholder="Enter your email"
-                    value={form.email}
-                    onChange={handleInputChange}
-                    required
-                  />
-                </div>
-              </div>
-
-              <div className="form-group">
-                <label htmlFor="password">Password</label>
-                <div className="input-wrapper">
-                  <input
-                    type="password"
-                    id="password"
-                    name="password"
-                    placeholder="Enter your password"
-                    value={form.password}
-                    onChange={handleInputChange}
-                    required
-                  />
-                </div>
-              </div>
-
-              {!isLogin && (
-                <div className="form-group">
-                  <label htmlFor="confirmPassword">Confirm Password</label>
-                  <div className="input-wrapper">
-                    <input
-                      type="password"
-                      id="confirmPassword"
-                      name="confirmPassword"
-                      placeholder="Confirm your password"
-                      value={form.confirmPassword}
-                      onChange={handleInputChange}
-                      required
-                    />
-                  </div>
-                </div>
-              )}
-
-              <button type="submit" className="submit-btn">
-                {isLogin ? 'Login' : 'Sign Up'}
-                <span className="btn-glow"></span>
-              </button>
-            </form>
-
-            <div className="auth-footer">
-              <p>
-                {isLogin ? "Don't have an account?" : "Already have an account?"}
-                <button className="toggle-auth" onClick={toggleAuthMode}>
-                  {isLogin ? 'Sign Up' : 'Login'}
-                </button>
-              </p>
-            </div>
-          </div>
-        </div>
-      </div>
-
-      <div className="wave-animation"></div>
-      <div className="grid-lines"></div>
-    </div>
-  );
-};
-
->>>>>>> 266f7009
 export default AuthPage;